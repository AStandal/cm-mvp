import { describe, it, expect } from 'vitest';
import fs from 'fs/promises';
import path from 'path';

describe('Frontend Verification Suite', () => {
  describe('Project Structure', () => {
    it('should have all required directories', async () => {
      const requiredDirs = [
        'src/components',
        'src/services',
        'src/types',
        'src/utils',
        'src/test'
      ];

      for (const dir of requiredDirs) {
        const dirPath = path.join(process.cwd(), dir);
        const exists = await fs.access(dirPath).then(() => true).catch(() => false);
        expect(exists, `Directory ${dir} should exist`).toBe(true);
      }
    });

    it('should have all required configuration files', async () => {
      const requiredFiles = [
        'package.json',
        'tsconfig.json',
        'tsconfig.node.json',
        'vite.config.ts',
        'eslint.config.js',
        '.env.example',
'tailwind.config.cjs',
        'index.html'
      ];

      for (const file of requiredFiles) {
        const filePath = path.join(process.cwd(), file);
        const exists = await fs.access(filePath).then(() => true).catch(() => false);
        expect(exists, `File ${file} should exist`).toBe(true);
      }
    });

    it('should have required entry point files', async () => {
      const requiredFiles = [
        'src/main.tsx',
        'src/App.tsx',
        'src/index.css'
      ];

      for (const file of requiredFiles) {
        const filePath = path.join(process.cwd(), file);
        const exists = await fs.access(filePath).then(() => true).catch(() => false);
        expect(exists, `File ${file} should exist`).toBe(true);
      }
    });
  });

  // Note: TypeScript compilation and linting are tested separately in the verify command
  // to avoid redundant execution

  describe('Dependencies', () => {
    it('should have all required dependencies installed', async () => {
      const packageJson = JSON.parse(
        await fs.readFile(path.join(process.cwd(), 'package.json'), 'utf-8')
      );

      const requiredDeps = [
        'react',
        'react-dom',
        'react-router-dom',
        '@tanstack/react-query',
        'axios'
      ];

      for (const dep of requiredDeps) {
        expect(packageJson.dependencies[dep], `Dependency ${dep} should be present`).toBeDefined();
      }

      const requiredDevDeps = [
        '@types/react',
        '@types/react-dom',
        '@vitejs/plugin-react',
        'typescript',
        'vite',
        'vitest',
        'tailwindcss',
        '@testing-library/react',
        '@testing-library/jest-dom'
      ];

      for (const dep of requiredDevDeps) {
        expect(packageJson.devDependencies[dep], `Dev dependency ${dep} should be present`).toBeDefined();
      }
    });
  });

  describe('Type Definitions', () => {
    it('should export all required types', async () => {
      const typesModule = await import('../types/index.js');

      // Verify core enums
      expect(typesModule.ProcessStep).toBeDefined();
      expect(typesModule.CaseStatus).toBeDefined();
      expect(typeof typesModule.ProcessStep.RECEIVED).toBe('string');
      expect(typeof typesModule.CaseStatus.ACTIVE).toBe('string');

      // Verify enum values
      expect(typesModule.ProcessStep.RECEIVED).toBe('received');
      expect(typesModule.CaseStatus.ACTIVE).toBe('active');
    });

    it('should have consistent type definitions with backend', async () => {
      const { ProcessStep, CaseStatus } = await import('../types/index.js');

      // Verify all process steps are defined
      const expectedSteps = ['RECEIVED', 'IN_REVIEW', 'ADDITIONAL_INFO_REQUIRED', 'READY_FOR_DECISION', 'CONCLUDED'];
      for (const step of expectedSteps) {
        expect(ProcessStep[step as keyof typeof ProcessStep]).toBeDefined();
      }

      // Verify all case statuses are defined  
      const expectedStatuses = ['ACTIVE', 'PENDING', 'APPROVED', 'DENIED', 'WITHDRAWN', 'ARCHIVED'];
      for (const status of expectedStatuses) {
        expect(CaseStatus[status as keyof typeof CaseStatus]).toBeDefined();
      }
    });
  });

  describe('Vite Configuration', () => {
    it('should have proper path aliases configured', async () => {
      const viteConfig = await fs.readFile(path.join(process.cwd(), 'vite.config.ts'), 'utf-8');

      // Check for path aliases
      expect(viteConfig).toContain('@/types');
      expect(viteConfig).toContain('@/components');
      expect(viteConfig).toContain('@/services');
      expect(viteConfig).toContain('@/utils');
    });

    it('should have proxy configuration for API', async () => {
      const viteConfig = await fs.readFile(path.join(process.cwd(), 'vite.config.ts'), 'utf-8');

      // Check for API proxy configuration
      expect(viteConfig).toContain('/api');
<<<<<<< HEAD
      expect(viteConfig).toContain('port: 3002');
=======
      expect(viteConfig).toContain('port: 3000');
>>>>>>> 0f250e8d
      expect(viteConfig).toContain('localhost:3001');
    });

    it('should have test configuration', async () => {
      const viteConfig = await fs.readFile(path.join(process.cwd(), 'vite.config.ts'), 'utf-8');

      // Check for test configuration
      expect(viteConfig).toContain('test:');
      expect(viteConfig).toContain('globals: true');
      expect(viteConfig).toContain('environment: \'jsdom\'');
    });
  });

  describe('React Application', () => {
    it('should have App component properly defined', async () => {
      const appFile = await fs.readFile(path.join(process.cwd(), 'src/App.tsx'), 'utf-8');

      // Check for essential React component structure
      expect(appFile).toContain('function App()');
      expect(appFile).toContain('return');
      expect(appFile).toContain('export default App');
    });

    it('should have main entry point properly configured', async () => {
      const mainFile = await fs.readFile(path.join(process.cwd(), 'src/main.tsx'), 'utf-8');

      // Check for essential React entry point structure
      expect(mainFile).toContain('import React');
      expect(mainFile).toContain('import ReactDOM');
      expect(mainFile).toContain('ReactDOM.createRoot');
      expect(mainFile).toContain('<App />');
    });
  });

  describe('CSS Configuration', () => {
    it('should have Tailwind CSS properly configured', async () => {
      const cssFile = await fs.readFile(path.join(process.cwd(), 'src/index.css'), 'utf-8');
      const tailwindConfig = await fs.readFile(path.join(process.cwd(), 'tailwind.config.cjs'), 'utf-8');

      // Check for Tailwind directives in CSS (v4 syntax)
      expect(cssFile).toContain('@import "tailwindcss"');

      // Check for proper Tailwind configuration
      expect(tailwindConfig).toContain('content:');
      expect(tailwindConfig).toContain('./src/**/*.{js,ts,jsx,tsx}');
    });
  });
});<|MERGE_RESOLUTION|>--- conflicted
+++ resolved
@@ -141,11 +141,7 @@
 
       // Check for API proxy configuration
       expect(viteConfig).toContain('/api');
-<<<<<<< HEAD
-      expect(viteConfig).toContain('port: 3002');
-=======
       expect(viteConfig).toContain('port: 3000');
->>>>>>> 0f250e8d
       expect(viteConfig).toContain('localhost:3001');
     });
 

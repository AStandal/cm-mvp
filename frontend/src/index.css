<<<<<<< HEAD
@tailwind base;
@tailwind components;
@tailwind utilities;
=======
@import "tailwindcss";

body {
  margin: 0;
  font-family: -apple-system, BlinkMacSystemFont, 'Segoe UI', 'Roboto', 'Oxygen',
    'Ubuntu', 'Cantarell', 'Fira Sans', 'Droid Sans', 'Helvetica Neue',
    sans-serif;
  -webkit-font-smoothing: antialiased;
  -moz-osx-font-smoothing: grayscale;
}

code {
  font-family: source-code-pro, Menlo, Monaco, Consolas, 'Courier New',
    monospace;
}
>>>>>>> 9e015cfa
<|MERGE_RESOLUTION|>--- conflicted
+++ resolved
@@ -1,9 +1,6 @@
-<<<<<<< HEAD
 @tailwind base;
 @tailwind components;
 @tailwind utilities;
-=======
-@import "tailwindcss";
 
 body {
   margin: 0;
@@ -17,5 +14,4 @@
 code {
   font-family: source-code-pro, Menlo, Monaco, Consolas, 'Courier New',
     monospace;
-}
->>>>>>> 9e015cfa
+}